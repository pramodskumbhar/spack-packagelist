--- conflicted
+++ resolved
@@ -193,10 +193,8 @@
       - cp2k@3.0+mpi~plumed^netlib-scalapack@2.0.2^parmetis@4.0.3^metis@5.1.0+real64
       - cp2k@3.0+mpi+plumed^netlib-scalapack@2.0.2^parmetis@4.0.3^metis@5.1.0+real64^plumed@2.2.3+mpi+gsl^gsl@2.1
       - gromacs@5.1.2+mpi+pmepatch+plumed^fftw@3.3.4+mpi^plumed@2.2.3+mpi+gsl^gsl@2.1
-<<<<<<< HEAD
       - paraview+mpi+osmesa+qt+python@5.1.2^py-matplotlib@1.4.3^py-numpy+blas+lapack@1.11.0^qt@4.8.6^python@2.7.11
       - foam-extend+metis+scotch+parmetis+ptscotch+paraview^parmetis@4.0.3^metis@5.1.0+real64^scotch@6.0.3+esmumps+mpi~metis^paraview+mpi+osmesa+qt+python@5.1.2^py-matplotlib@1.4.3^py-numpy+blas+lapack@1.11.0^qt@4.8.6^python@2.7.11
-=======
   'mvapich2::lapack~openmp::gnu':
     target_matrix:
       - gnu
@@ -210,7 +208,6 @@
       - lapack
     specs:
       - nwchem@6.6^netlib-scalapack@2.0.2
->>>>>>> cf9b4db0
   'mpi::lapack::intel':
     target_matrix:
       - intel
@@ -231,11 +228,8 @@
       - cp2k@3.0+mpi~plumed^parmetis@4.0.3^metis@5.1.0+real64
       - cp2k@3.0+mpi+plumed^parmetis@4.0.3^metis@5.1.0+real64^plumed@2.2.3+mpi+gsl^gsl@2.1
       - gromacs@5.1.2+mpi+pmepatch+plumed^fftw@3.3.4+mpi^plumed@2.2.3+mpi+gsl^gsl@2.1
-<<<<<<< HEAD
       - foam-extend+metis+scotch+parmetis+ptscotch~paraview^parmetis@4.0.3^metis@5.1.0+real64^scotch@6.0.3+esmumps+mpi~metis^python@2.7.11
-=======
       - nwchem@6.6
->>>>>>> cf9b4db0
   'python::lapack+openmp':
     target_matrix:
       - gnu
