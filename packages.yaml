--- conflicted
+++ resolved
@@ -26,6 +26,7 @@
     compiler: 'intel@16.0.3'
     mpi: 'intelmpi@5.1.3'
     lapack: 'mkl'
+
 packages:
   core:
     target_matrix:
@@ -120,12 +121,13 @@
       - mpi
       - lapack
     specs:
+      - arpack-ng@3.3.0+mpi
       - netlib-scalapack@2.0.2
   'mpi::lapack~openmp::gnu':
     target_matrix:
       - gnu
     target_filter:
-      lapack: ['openblas@0.2.18~openmp', 'mkl']
+      lapack: ['openblas@0.2.18~openmp']
     requires:
       - architecture
       - compiler
@@ -142,8 +144,4 @@
       - mpi
       - lapack
     specs:
-<<<<<<< HEAD
-      - espresso@5.4.0+mpi+scalapack^fftw@3.3.4+mpi~openmp^netlib-scalapack@2.0.2
-=======
-      - espresso@5.4.0+mpi+scalapack^fftw@3.3.4+mpi~openmp
->>>>>>> fc60aac3
+      - espresso@5.4.0+mpi+scalapack^fftw@3.3.4+mpi~openmp